--- conflicted
+++ resolved
@@ -358,7 +358,7 @@
                 next if target.name.start_with?("Pods-")
                 next if target.name.end_with?("Tests")
                 next if exclude_targets.include?(target.name)
-                enable_xcremotecache(target, user_proj_directory, xcrc_location, xccc_location, mode, exclude_build_configurations, check_build_configuration, check_platform, final_target)
+                enable_xcremotecache(target, "../#{xcrc_location}", "../#{xccc_location}", mode, exclude_build_configurations, final_target)
             end
 
             # Create .rcinfo into `Pods` directory as that .xcodeproj reads configuration from .xcodeproj location
@@ -385,24 +385,6 @@
             next
           end
 
-<<<<<<< HEAD
-=======
-          # Attach XCRemoteCache to Pods targets
-          installer_context.pods_project.targets.each do |target|
-              next if target.name.start_with?("Pods-")
-              next if target.name.end_with?("Tests")
-              next if exclude_targets.include?(target.name)
-              enable_xcremotecache(target, "../#{xcrc_location}", "../#{xccc_location}", mode, exclude_build_configurations, final_target)
-          end
-
-          # Create .rcinfo into `Pods` directory as that .xcodeproj reads configuration from .xcodeproj location
-          pods_proj_directory = installer_context.sandbox_root
-          
-          # Manual .rcinfo generation (in YAML format)
-          save_rcinfo({'extra_configuration_file' => "#{user_proj_directory}/.rcinfo"}, pods_proj_directory)
-
-          installer_context.pods_project.save()
->>>>>>> 6e4bf25d
 
           # Attach XCRC to the app targets
           user_project.targets.each do |target|
