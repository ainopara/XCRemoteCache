# Copyright 2021 Spotify AB
#
# Licensed under the Apache License, Version 2.0 (the "License");
# you may not use this file except in compliance with the License.
# You may obtain a copy of the License at
# 
#     http://www.apache.org/licenses/LICENSE-2.0
# 
# Unless required by applicable law or agreed to in writing, software
# distributed under the License is distributed on an "AS IS" BASIS,
# WITHOUT WARRANTIES OR CONDITIONS OF ANY KIND, either express or implied.
# See the License for the specific language governing permissions and
# limitations under the License.

require 'cocoapods'
require 'cocoapods/resolver'
require 'open-uri'
require 'yaml'
require 'json'
require 'pathname'


module CocoapodsXCRemoteCacheModifier
  # Registers for CocoaPods plugin hooks
  module Hooks
    BIN_DIR = '.rc'
    LLDB_INIT_COMMENT="#RemoteCacheCustomSourceMap"
    LLDB_INIT_PATH = "#{ENV['HOME']}/.lldbinit"
    FAT_ARCHIVE_NAME_INFIX = 'arm64-x86_64'
    XCRC_COOCAPODS_ROOT_KEY = 'XCRC_COOCAPODS_ROOT'

    # List of plugins' user properties that should not be copied to .rcinfo 
    CUSTOM_CONFIGURATION_KEYS = [
      'enabled', 
      'xcrc_location',
      'exclude_targets',
      'exclude_build_configurations',
      'final_target',
      'check_build_configuration', 
      'check_platform', 
      'modify_lldb_init',
      'fake_src_root',
    ]

    class XCRemoteCache
      @@configuration = nil

      def self.configure(c) 
        @@configuration = c
      end

      def self.set_configuration_default_values
        default_values = {
          'mode' => 'consumer',
          'enabled' => true, 
          'xcrc_location' => "XCRC",
          'exclude_build_configurations' => [],
          'check_build_configuration' => 'Debug',
          'check_platform' => 'iphonesimulator', 
          'modify_lldb_init' => true, 
          'xccc_file' => "#{BIN_DIR}/xccc",
          'remote_commit_file' => "#{BIN_DIR}/arc.rc",
          'exclude_targets' => [],
          'prettify_meta_files' => false,
          'fake_src_root' => "/#{'x' * 10 }",
          'disable_certificate_verification' => false,
          'custom_rewrite_envs' => []
        }
        @@configuration.merge! default_values.select { |k, v| !@@configuration.key?(k) }
        # Always include XCRC_COOCAPODS_ROOT_KEY in custom_rewrite_envs
        unless @@configuration['custom_rewrite_envs'].include?(XCRC_COOCAPODS_ROOT_KEY)
          @@configuration['custom_rewrite_envs'] << XCRC_COOCAPODS_ROOT_KEY
        end
      end

      def self.validate_configuration()
        required_values = [
          'cache_addresses', 
          'primary_repo',
          'check_build_configuration',
          'check_platform'
        ]
        
        missing_configuration_values = required_values.select { |v| !@@configuration.key?(v) }
        unless missing_configuration_values.empty?
          throw "XCRemoteCache not fully configured. Make sure all required fields are provided. Missing fields are: #{missing_configuration_values.join(', ')}."
        end

        mode = @@configuration['mode']
        unless mode == 'consumer' || mode == 'producer' || mode == 'producer-fast'
          throw "Incorrect 'mode' value. Allowed values are ['consumer', 'producer', 'producer-fast'], but you provided '#{mode}'. A typo?"
        end

        unless mode == 'consumer' || @@configuration.key?('final_target')
          throw "Missing 'final_target' value in the Pod configuration."
        end
      end

      def self.generate_rcinfo()
        @@configuration.select { |key, value| !CUSTOM_CONFIGURATION_KEYS.include?(key) }
      end

      def self.parent_dir(path, parent_count)
        "../" * parent_count + path
      end

      # @param target [Target] target to apply XCRemoteCache
      # @param repo_distance [Integer] distance from the git repo root to the target's $SRCROOT 
      # @param xc_location [String] path to the dir with all XCRemoteCache binaries, relative to the repo root
      # @param xc_cc_path [String] path to the XCRemoteCache clang wrapper, relative to the repo root
      # @param mode [String] mode name ('consumer', 'producer', 'producer-fast' etc.)
      # @param exclude_build_configurations [String[]] list of targets that should have disabled remote cache
      # @param final_target [String] name of target that should trigger marking
      def self.enable_xcremotecache(target, repo_distance, xc_location, xc_cc_path, mode, exclude_build_configurations, final_target, fake_src_root)
        srcroot_relative_xc_location = parent_dir(xc_location, repo_distance)
        # location of the entrite CocoaPods project, relative to SRCROOT
        srcroot_relative_project_location = parent_dir('', repo_distance)

        target.build_configurations.each do |config|
          # apply only for relevant Configurations
          next if exclude_build_configurations.include?(config.name)
          if mode == 'consumer'
            config.build_settings['CC'] = ["$SRCROOT/#{parent_dir(xc_cc_path, repo_distance)}"]
          elsif mode == 'producer' || mode == 'producer-fast'
            config.build_settings.delete('CC') if config.build_settings.key?('CC')
          end
          config.build_settings['SWIFT_EXEC'] = ["$SRCROOT/#{srcroot_relative_xc_location}/xcswiftc"]
          config.build_settings['LIBTOOL'] = ["$SRCROOT/#{srcroot_relative_xc_location}/xclibtool"]
          config.build_settings['LD'] = ["$SRCROOT/#{srcroot_relative_xc_location}/xcld"]
<<<<<<< HEAD
          config.build_settings['SWIFT_USE_INTEGRATED_DRIVER'] = ['NO']
=======
          config.build_settings['LDPLUSPLUS'] = ["$SRCROOT/#{srcroot_relative_xc_location}/xcldplusplus"]
>>>>>>> cbcc028c

          config.build_settings['XCREMOTE_CACHE_FAKE_SRCROOT'] = fake_src_root
          config.build_settings['XCRC_PLATFORM_PREFERRED_ARCH'] = ["$(LINK_FILE_LIST_$(CURRENT_VARIANT)_$(PLATFORM_PREFERRED_ARCH):dir:standardizepath:file:default=arm64)"]
          config.build_settings[XCRC_COOCAPODS_ROOT_KEY] = ["$SRCROOT/#{srcroot_relative_project_location}"]
          debug_prefix_map_replacement = '$(SRCROOT' + ':dir:standardizepath' * repo_distance + ')'
          add_cflags!(config.build_settings, '-fdebug-prefix-map', "#{debug_prefix_map_replacement}=$(XCREMOTE_CACHE_FAKE_SRCROOT)")
          add_swiftflags!(config.build_settings, '-debug-prefix-map', "#{debug_prefix_map_replacement}=$(XCREMOTE_CACHE_FAKE_SRCROOT)")
        end

        # Prebuild
        if mode == 'consumer'
          existing_prebuild_script = target.build_phases.detect do |phase|
            if phase.respond_to?(:name)
              phase.name != nil && phase.name.start_with?("[XCRC] Prebuild")
            end
          end

          prebuild_script = existing_prebuild_script || target.new_shell_script_build_phase("[XCRC] Prebuild #{target.name}")
          prebuild_script.shell_script = "\"$SCRIPT_INPUT_FILE_0\""
          prebuild_script.input_paths = ["$SRCROOT/#{srcroot_relative_xc_location}/xcprebuild"]
          prebuild_script.output_paths = [
            "$(TARGET_TEMP_DIR)/rc.enabled",
            "$(DWARF_DSYM_FOLDER_PATH)/$(DWARF_DSYM_FILE_NAME)"
          ]
          prebuild_script.dependency_file = "$(TARGET_TEMP_DIR)/prebuild.d"

          # Move prebuild (last element) to the position before compile sources phase (to make it real 'prebuild')
          if !existing_prebuild_script 
            compile_phase_index = target.build_phases.index(target.source_build_phase)
            target.build_phases.insert(compile_phase_index, target.build_phases.delete(prebuild_script))
          end
        elsif mode == 'producer' || mode == 'producer-fast'
          # Delete existing prebuild build phase (to support switching between modes)
          target.build_phases.delete_if do |phase|
            if phase.respond_to?(:name)
              phase.name != nil && phase.name.start_with?("[XCRC] Prebuild")
            end
          end
        end

        # Postbuild
        existing_postbuild_script = target.build_phases.detect do |phase|
          if phase.respond_to?(:name)
            phase.name != nil && phase.name.start_with?("[XCRC] Postbuild")
          end
        end
        postbuild_script = existing_postbuild_script || target.new_shell_script_build_phase("[XCRC] Postbuild #{target.name}")
        postbuild_script.shell_script = "\"$SCRIPT_INPUT_FILE_0\""
        postbuild_script.input_paths = ["$SRCROOT/#{srcroot_relative_xc_location}/xcpostbuild"]
        postbuild_script.output_paths = [
          "$(TARGET_BUILD_DIR)/$(MODULES_FOLDER_PATH)/$(PRODUCT_MODULE_NAME).swiftmodule/$(XCRC_PLATFORM_PREFERRED_ARCH).swiftmodule.md5",
          "$(TARGET_BUILD_DIR)/$(MODULES_FOLDER_PATH)/$(PRODUCT_MODULE_NAME).swiftmodule/$(XCRC_PLATFORM_PREFERRED_ARCH)-$(LLVM_TARGET_TRIPLE_VENDOR)-$(SWIFT_PLATFORM_TARGET_PREFIX)$(LLVM_TARGET_TRIPLE_SUFFIX).swiftmodule.md5"
        ]
        postbuild_script.dependency_file = "$(TARGET_TEMP_DIR)/postbuild.d"
        # Move postbuild (last element) to the position after compile sources phase (to make it real 'postbuild')
        if !existing_postbuild_script 
          compile_phase_index = target.build_phases.index(target.source_build_phase)
          target.build_phases.insert(compile_phase_index + 1, target.build_phases.delete(postbuild_script))
        end

        # Mark a sha as ready for a given platform and configuration when building the final_target
        if (mode == 'producer' || mode == 'producer-fast') && target.name == final_target
          existing_mark_script = target.build_phases.detect do |phase|
            if phase.respond_to?(:name)
              phase.name != nil && phase.name.start_with?("[XCRC] Mark")
            end
          end
          mark_script = existing_mark_script || target.new_shell_script_build_phase("[XCRC] Mark")
          mark_script.shell_script = "\"$SCRIPT_INPUT_FILE_0\" mark --configuration \"$CONFIGURATION\" --platform $PLATFORM_NAME"
          mark_script.input_paths = ["$SRCROOT/#{srcroot_relative_xc_location}/xcprepare"]
        else
          # Delete existing mark build phase (to support switching between modes or changing the final target)
          target.build_phases.delete_if do |phase|
            if phase.respond_to?(:name)
              phase.name != nil && phase.name.start_with?("[XCRC] Mark")
            end
          end
        end
      end

      def self.disable_xcremotecache_for_target(target)
        target.build_configurations.each do |config|
          config.build_settings.delete('CC') if config.build_settings.key?('CC')
          config.build_settings.delete('SWIFT_EXEC') if config.build_settings.key?('SWIFT_EXEC')
          config.build_settings.delete('LIBTOOL') if config.build_settings.key?('LIBTOOL')
          config.build_settings.delete('LD') if config.build_settings.key?('LD')
<<<<<<< HEAD
          config.build_settings.delete('SWIFT_USE_INTEGRATED_DRIVER') if config.build_settings.key?('SWIFT_USE_INTEGRATED_DRIVER')
=======
          config.build_settings.delete('LDPLUSPLUS') if config.build_settings.key?('LDPLUSPLUS')
>>>>>>> cbcc028c
          # Remove Fake src root for ObjC & Swift
          config.build_settings.delete('XCREMOTE_CACHE_FAKE_SRCROOT')
          config.build_settings.delete('XCRC_PLATFORM_PREFERRED_ARCH')
          config.build_settings.delete(XCRC_COOCAPODS_ROOT_KEY)
          remove_cflags!(config.build_settings, '-fdebug-prefix-map')
          remove_swiftflags!(config.build_settings, '-debug-prefix-map')
        end

        # User project is not generated from scratch (contrary to `Pods`), delete all previous XCRemoteCache phases
        target.build_phases.delete_if {|phase| 
          # Some phases (e.g. PBXSourcesBuildPhase) don't have strict name check respond_to?
          if phase.respond_to?(:name) 
              phase.name != nil && phase.name.start_with?("[XCRC]")
          end
        }
      end

      # Writes XCRemoteCache info in the specified directory location
      def self.save_rcinfo(info, directory)
          File.open(File.join(directory, '.rcinfo'), 'w') { |file| file.write info.to_yaml }
      end

      def self.download_xcrc_if_needed(local_location)
        required_binaries = ['xcld', 'xcldplusplus', 'xclibtool', 'xcpostbuild', 'xcprebuild', 'xcprepare', 'xcswiftc']
        binaries_exist = required_binaries.reduce(true) do |exists, filename|
          file_path = File.join(local_location, filename) 
          exists = exists && File.exist?(file_path)
        end

        # Don't download XCRemoteCache if provided directory already contains it
        return if binaries_exist

        Dir.mkdir(local_location) unless File.exist?(local_location)
        local_package_location = File.join(local_location, 'package.zip')

        download_latest_xcrc_release(local_package_location)

        if !system("unzip #{local_package_location} -d #{local_location}")
          throw "Unzipping XCRemoteCache failed"
        end 
      end

      def self.download_latest_xcrc_release(local_package_location)
        release_url = 'https://api.github.com/repos/spotify/XCRemoteCache/releases/latest'
        asset_url = nil
        
        URI.open(release_url) do |f|
          assets_array = JSON.parse(f.read)['assets']
          # Pick fat archive
          asset_array = assets_array.detect{|arr| arr['name'].include?(FAT_ARCHIVE_NAME_INFIX)}
          asset_url = asset_array['url']
        end

        if asset_url.nil? 
          throw "Downloading XCRemoteCache failed"
        end

        URI.open(asset_url, "accept" => 'application/octet-stream') do |f|
          File.open(local_package_location, "wb") do |file|
            file.puts f.read
          end
        end
      end

      def self.add_cflags!(options, key, value)
        return if options.fetch('OTHER_CFLAGS',[]).include?(value)
        options['OTHER_CFLAGS'] = remove_cflags!(options, key) << "#{key}=#{value}" 
      end

      def self.remove_cflags!(options, key)
        cflags_arr = options.fetch('OTHER_CFLAGS', ['$(inherited)'])
        cflags_arr = [cflags_arr] if cflags_arr.kind_of? String
        options['OTHER_CFLAGS'] = cflags_arr.delete_if {|flag| flag.include?("#{key}=") }
        options['OTHER_CFLAGS']
      end

      def self.add_swiftflags!(options, key, value)
        return if options.fetch('OTHER_SWIFT_FLAGS','').include?(value)
        options['OTHER_SWIFT_FLAGS'] = remove_swiftflags!(options, key) + " #{key} #{value}" 
      end

      def self.remove_swiftflags!(options, key)
        options['OTHER_SWIFT_FLAGS'] = options.fetch('OTHER_SWIFT_FLAGS', '$(inherited)').gsub(/\s+#{Regexp.escape(key)}\s+\S+/, '')
        options['OTHER_SWIFT_FLAGS']
      end

      # Uninstall the XCRemoteCache
      def self.disable_xcremotecache(user_project, pods_project = nil)
        user_project.targets.each do |target|
          disable_xcremotecache_for_target(target)
        end
        user_project.save()

        unless pods_project.nil?
          pods_project.native_targets.each do |target|
            disable_xcremotecache_for_target(target)
          end
          pods_proj_directory = pods_project.project_dir
          pods_project.root_object.project_references.each do |subproj_ref|
            generated_project = Xcodeproj::Project.open("#{pods_proj_directory}/#{subproj_ref[:project_ref].path}")
            generated_project.native_targets.each do |target|
              disable_xcremotecache_for_target(target)
            end
            generated_project.save()
          end
          pods_project.save()
        end

        # Remove .lldbinit rewrite
        save_lldbinit_rewrite(nil,nil) unless !@@configuration['modify_lldb_init']
      end

      # Returns the content (array of lines) of the lldbinit with stripped XCRemoteCache rewrite
      def self.clean_lldbinit_content(lldbinit_path)
        all_lines = []
        return all_lines unless File.exist?(lldbinit_path)
        File.open(lldbinit_path) { |file|
          while(line = file.gets) != nil
            line = line.strip
            if line == LLDB_INIT_COMMENT 
              # skip current and next lines
              file.gets
              next
            end
            all_lines << line
          end
        }
        all_lines
      end

      # Append source rewrite command to the lldbinit content
      def self.add_lldbinit_rewrite(lines_content, user_proj_directory,fake_src_root)
        all_lines = lines_content.clone
        all_lines << LLDB_INIT_COMMENT
        all_lines << "settings set target.source-map #{fake_src_root} #{user_proj_directory}"    
        all_lines << ""
        all_lines
      end

      def self.save_lldbinit_rewrite(user_proj_directory,fake_src_root)
        lldbinit_lines = clean_lldbinit_content(LLDB_INIT_PATH)
        lldbinit_lines = add_lldbinit_rewrite(lldbinit_lines, user_proj_directory,fake_src_root) unless user_proj_directory.nil?
        File.write(LLDB_INIT_PATH, lldbinit_lines.join("\n"), mode: "w")
      end

      Pod::HooksManager.register('cocoapods-xcremotecache', :post_install) do |installer_context|
        if @@configuration.nil?
          Pod::UI.puts "[XCRC] Warning! XCRemoteCache not configured. Call xcremotecache({...}) in Podfile to enable XCRemoteCache"
          next
        end

        user_project = installer_context.umbrella_targets[0].user_project

        begin    
          user_proj_directory = File.dirname(user_project.path)
          set_configuration_default_values

          unless @@configuration['enabled']
            Pod::UI.puts "[XCRC] XCRemoteCache disabled"
            disable_xcremotecache(user_project)
            next
          end

          validate_configuration()
          mode = @@configuration['mode']
          xccc_location = @@configuration['xccc_file']
          remote_commit_file = @@configuration['remote_commit_file']
          xcrc_location = @@configuration['xcrc_location']
          exclude_targets = @@configuration['exclude_targets'] || []
          exclude_build_configurations = @@configuration['exclude_build_configurations'] || []
          final_target = @@configuration['final_target']
          check_build_configuration = @@configuration['check_build_configuration']
          check_platform = @@configuration['check_platform']
          fake_src_root = @@configuration['fake_src_root']

          xccc_location_absolute = "#{user_proj_directory}/#{xccc_location}"
          xcrc_location_absolute = "#{user_proj_directory}/#{xcrc_location}"
          remote_commit_file_absolute = "#{user_proj_directory}/#{remote_commit_file}"

          # Download XCRC
          download_xcrc_if_needed(xcrc_location_absolute)

          # Save .rcinfo
          root_rcinfo = generate_rcinfo()
          save_rcinfo(root_rcinfo, user_proj_directory)

          # Create directory for xccc & arc.rc location
          Dir.mkdir(BIN_DIR) unless File.exist?(BIN_DIR)

          # Remove previous xccc & arc.rc
          File.delete(remote_commit_file_absolute) if File.exist?(remote_commit_file_absolute)
          File.delete(xccc_location_absolute) if File.exist?(xccc_location_absolute)

          # Prepare XCRC

          # Pods projects can be generated only once (if incremental_installation is enabled)
          # Always integrate XCRemoteCache to all Pods, in case it will be needed later
          unless installer_context.pods_project.nil?
            # Attach XCRemoteCache to Pods targets
            # Enable only for native targets which can have compilation steps
            installer_context.pods_project.native_targets.each do |target|
                next if target.source_build_phase.files_references.empty?
                next if target.name.start_with?("Pods-")
                next if target.name.end_with?("Tests")
                next if exclude_targets.include?(target.name)
                enable_xcremotecache(target, 1, xcrc_location, xccc_location, mode, exclude_build_configurations, final_target,fake_src_root)
            end

            # Create .rcinfo into `Pods` directory as that .xcodeproj reads configuration from .xcodeproj location
            pods_proj_directory = installer_context.sandbox_root

            # Attach XCRemoteCache to Generated Pods projects
            installer_context.pods_project.root_object.project_references.each do |subproj_ref|
                generated_project = Xcodeproj::Project.open("#{pods_proj_directory}/#{subproj_ref[:project_ref].path}")
                generated_project.native_targets.each do |target|
                    next if target.source_build_phase.files_references.empty?
                    next if target.name.end_with?("Tests")
                    next if exclude_targets.include?(target.name)
                    enable_xcremotecache(target, 1, xcrc_location, xccc_location, mode, exclude_build_configurations, final_target,fake_src_root)
                end
                generated_project.save()
            end

            # Manual Pods/.rcinfo generation
            
            # all paths in .rcinfo are relative to the root so paths used in Pods.xcodeproj need to be aligned
            pods_path = Pathname.new(pods_proj_directory)
            root_path = Pathname.new(user_proj_directory)
            root_path_to_pods = root_path.relative_path_from(pods_path)
            
            pods_rcinfo = root_rcinfo.merge({
              'remote_commit_file' => "#{root_path_to_pods}/#{remote_commit_file}",
              'xccc_file' => "#{root_path_to_pods}/#{xccc_location}"
            })
            save_rcinfo(pods_rcinfo, pods_proj_directory)

            installer_context.pods_project.save()
          end

          # Enabled/disable XCRemoteCache for the main (user) project
          begin
            prepare_result = YAML.load`#{xcrc_location_absolute}/xcprepare --configuration #{check_build_configuration} --platform #{check_platform}`
            unless prepare_result['result'] || mode != 'consumer'
              # Uninstall the XCRemoteCache for the consumer mode
              disable_xcremotecache(user_project, installer_context.pods_project)
              Pod::UI.puts "[XCRC] XCRemoteCache disabled - no artifacts available"
              next
            end
          rescue => error
            disable_xcremotecache(user_project, installer_context.pods_project)
            Pod::UI.puts "[XCRC] XCRemoteCache failed with an error: #{error}."
            next
          end


          # Attach XCRC to the app targets
          user_project.targets.each do |target|
              next if exclude_targets.include?(target.name)
              enable_xcremotecache(target, 0, xcrc_location, xccc_location, mode, exclude_build_configurations, final_target,fake_src_root)
          end

          # Set Target sourcemap
          if @@configuration['modify_lldb_init']
            save_lldbinit_rewrite(user_proj_directory,fake_src_root)
          else
            Pod::UI.puts "[XCRC] lldbinit modification is disabled. Debugging may behave weirdly"
            Pod::UI.puts "[XCRC] put \"settings set target.source-map #{fake_src_root} \#{your_project_directory}\" to your \".lldbinit\" "
          end

          user_project.save()
          Pod::UI.puts "[XCRC] XCRemoteCache enabled"
        rescue Exception => e
          Pod::UI.puts "[XCRC] XCRemoteCache disabled with error: #{e}"
          puts e.full_message(highlight: true, order: :top)
          disable_xcremotecache(user_project, installer_context.pods_project)
        end
      end
    end
  end
end<|MERGE_RESOLUTION|>--- conflicted
+++ resolved
@@ -127,11 +127,8 @@
           config.build_settings['SWIFT_EXEC'] = ["$SRCROOT/#{srcroot_relative_xc_location}/xcswiftc"]
           config.build_settings['LIBTOOL'] = ["$SRCROOT/#{srcroot_relative_xc_location}/xclibtool"]
           config.build_settings['LD'] = ["$SRCROOT/#{srcroot_relative_xc_location}/xcld"]
-<<<<<<< HEAD
+          config.build_settings['LDPLUSPLUS'] = ["$SRCROOT/#{srcroot_relative_xc_location}/xcldplusplus"]
           config.build_settings['SWIFT_USE_INTEGRATED_DRIVER'] = ['NO']
-=======
-          config.build_settings['LDPLUSPLUS'] = ["$SRCROOT/#{srcroot_relative_xc_location}/xcldplusplus"]
->>>>>>> cbcc028c
 
           config.build_settings['XCREMOTE_CACHE_FAKE_SRCROOT'] = fake_src_root
           config.build_settings['XCRC_PLATFORM_PREFERRED_ARCH'] = ["$(LINK_FILE_LIST_$(CURRENT_VARIANT)_$(PLATFORM_PREFERRED_ARCH):dir:standardizepath:file:default=arm64)"]
@@ -218,11 +215,8 @@
           config.build_settings.delete('SWIFT_EXEC') if config.build_settings.key?('SWIFT_EXEC')
           config.build_settings.delete('LIBTOOL') if config.build_settings.key?('LIBTOOL')
           config.build_settings.delete('LD') if config.build_settings.key?('LD')
-<<<<<<< HEAD
+          config.build_settings.delete('LDPLUSPLUS') if config.build_settings.key?('LDPLUSPLUS')
           config.build_settings.delete('SWIFT_USE_INTEGRATED_DRIVER') if config.build_settings.key?('SWIFT_USE_INTEGRATED_DRIVER')
-=======
-          config.build_settings.delete('LDPLUSPLUS') if config.build_settings.key?('LDPLUSPLUS')
->>>>>>> cbcc028c
           # Remove Fake src root for ObjC & Swift
           config.build_settings.delete('XCREMOTE_CACHE_FAKE_SRCROOT')
           config.build_settings.delete('XCRC_PLATFORM_PREFERRED_ARCH')
